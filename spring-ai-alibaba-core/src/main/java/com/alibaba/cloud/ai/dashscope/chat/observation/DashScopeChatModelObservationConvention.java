--- conflicted
+++ resolved
@@ -48,11 +48,7 @@
 	}
 
 	// Request
-<<<<<<< HEAD
-
 	@Override
-=======
->>>>>>> bd7bc874
 	protected KeyValues requestStopSequences(KeyValues keyValues, ChatModelObservationContext context) {
 		if (context.getRequest().getOptions() instanceof DashScopeChatOptions) {
 			List<Object> stop = ((DashScopeChatOptions) context.getRequest().getOptions()).getStop();
