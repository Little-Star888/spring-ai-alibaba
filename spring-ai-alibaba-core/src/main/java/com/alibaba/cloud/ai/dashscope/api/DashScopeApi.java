/*
 * Copyright 2024-2025 the original author or authors.
 *
 * Licensed under the Apache License, Version 2.0 (the "License");
 * you may not use this file except in compliance with the License.
 * You may obtain a copy of the License at
 *
 *      https://www.apache.org/licenses/LICENSE-2.0
 *
 * Unless required by applicable law or agreed to in writing, software
 * distributed under the License is distributed on an "AS IS" BASIS,
 * WITHOUT WARRANTIES OR CONDITIONS OF ANY KIND, either express or implied.
 * See the License for the specific language governing permissions and
 * limitations under the License.
 */
package com.alibaba.cloud.ai.dashscope.api;

import com.alibaba.cloud.ai.dashscope.common.DashScopeException;
import com.alibaba.cloud.ai.dashscope.common.ErrorCodeEnum;
import com.alibaba.cloud.ai.dashscope.rag.DashScopeDocumentRetrieverOptions;
import com.alibaba.cloud.ai.dashscope.rag.DashScopeDocumentTransformerOptions;
import com.alibaba.cloud.ai.dashscope.rag.DashScopeStoreOptions;
import com.fasterxml.jackson.annotation.JsonIgnore;
import com.fasterxml.jackson.annotation.JsonIgnoreProperties;
import com.fasterxml.jackson.annotation.JsonInclude;
import com.fasterxml.jackson.annotation.JsonProperty;
import org.springframework.ai.chat.metadata.Usage;
import org.springframework.ai.document.Document;
import org.springframework.ai.model.ModelOptionsUtils;
import org.springframework.ai.retry.RetryUtils;
import org.springframework.core.ParameterizedTypeReference;
import org.springframework.core.io.InputStreamResource;
import org.springframework.http.*;
import org.springframework.util.Assert;
import org.springframework.util.CollectionUtils;
import org.springframework.web.client.ResponseErrorHandler;
import org.springframework.web.client.RestClient;
import org.springframework.web.client.RestTemplate;
import org.springframework.web.reactive.function.client.WebClient;
import reactor.core.publisher.Flux;
import reactor.core.publisher.Mono;

import java.io.File;
import java.io.FileInputStream;
import java.net.URI;
import java.util.*;
import java.util.concurrent.atomic.AtomicBoolean;
import java.util.function.Predicate;
import java.util.stream.Collectors;

import static com.alibaba.cloud.ai.dashscope.common.DashScopeApiConstants.DEFAULT_BASE_URL;
import static com.alibaba.cloud.ai.dashscope.common.DashScopeApiConstants.DEFAULT_PARSER_NAME;

/**
 * @author nuocheng.lxm
 * @author yuluo
 * @since 1.0.0-M2
 */
public class DashScopeApi {

	private static final Predicate<String> SSE_DONE_PREDICATE = "[DONE]"::equals;

	/**
	 * Default chat model
	 */
	public static final String DEFAULT_CHAT_MODEL = ChatModel.QWEN_PLUS.getModel();

	public static final String DEFAULT_EMBEDDING_MODEL = EmbeddingModel.EMBEDDING_V2.getValue();

	public static final String DEFAULT_EMBEDDING_TEXT_TYPE = EmbeddingTextType.DOCUMENT.getValue();

	private final RestClient restClient;

	private final WebClient webClient;

	public DashScopeApi(String apiKey) {
		this(DEFAULT_BASE_URL, apiKey, RestClient.builder(), WebClient.builder(),
				RetryUtils.DEFAULT_RESPONSE_ERROR_HANDLER);
	}

	public DashScopeApi(String apiKey, String workSpaceId) {
		this(DEFAULT_BASE_URL, apiKey, workSpaceId, RestClient.builder(), WebClient.builder(),
				RetryUtils.DEFAULT_RESPONSE_ERROR_HANDLER);
	}

	public DashScopeApi(String baseUrl, String apiKey, String workSpaceId) {
		this(baseUrl, apiKey, workSpaceId, RestClient.builder(), WebClient.builder(),
				RetryUtils.DEFAULT_RESPONSE_ERROR_HANDLER);
	}

	public DashScopeApi(String baseUrl, String apiKey, RestClient.Builder restClientBuilder,
			WebClient.Builder webClientBuilder, ResponseErrorHandler responseErrorHandler) {
		this.restClient = restClientBuilder.baseUrl(baseUrl)
			.defaultHeaders(ApiUtils.getJsonContentHeaders(apiKey))
			.defaultStatusHandler(responseErrorHandler)
			.build();

		this.webClient = webClientBuilder.baseUrl(baseUrl)
			.defaultHeaders(ApiUtils.getJsonContentHeaders(apiKey))
			.build();
	}

	public DashScopeApi(String baseUrl, String apiKey, String workSpaceId, RestClient.Builder restClientBuilder,
			WebClient.Builder webClientBuilder, ResponseErrorHandler responseErrorHandler) {
		this.restClient = restClientBuilder.baseUrl(baseUrl)
			.defaultHeaders(ApiUtils.getJsonContentHeaders(apiKey, workSpaceId))
			.defaultStatusHandler(responseErrorHandler)
			.build();

		this.webClient = webClientBuilder.baseUrl(baseUrl)
			.defaultHeaders(ApiUtils.getJsonContentHeaders(apiKey, workSpaceId))
			.build();
	}

	@JsonInclude(JsonInclude.Include.NON_NULL)
	public record CommonResponse<T>(@JsonProperty("code") String code, @JsonProperty("message") String message,
			@JsonProperty("data") T data) {
	}

	/*
	 * Dashscope Chat Completion Models: <a
	 * href="https://help.aliyun.com/zh/dashscope/developer-reference/api-details">
	 * Dashscope Chat API</a>
	 */
	public enum ChatModel {

		/**
		 * 模型支持8k tokens上下文，为了保证正常的使用和输出，API限定用户输入为6k tokens。
		 */
		QWEN_PLUS("qwen-plus"),

		/**
		 * 模型支持32k tokens上下文，为了保证正常的使用和输出，API限定用户输入为30k tokens。
		 */
		QWEN_TURBO("qwen-turbo"),

		/**
		 * 模型支持8k tokens上下文，为了保证正常的使用和输出，API限定用户输入为6k tokens。
		 */
		QWEN_MAX("qwen-max"),

		/**
		 * 模型支持30k tokens上下文，为了保证正常的使用和输出，API限定用户输入为28k tokens。
		 */
		QWEN_MAX_LONGCONTEXT("qwen-max-longcontext");

		private final String model;

		ChatModel(String model) {
			this.model = model;
		}

		public String getModel() {
			return this.model;
		}

	}

	/*******************************************
	 * Embedding相关
	 **********************************************/

	public enum EmbeddingModel {

		/**
		 * DIMENSION: 1536
		 */
		EMBEDDING_V1("text-embedding-v1"),

		/**
		 * DIMENSION: 1536
		 */
		EMBEDDING_V2("text-embedding-v2"),

		/**
		 * DIMENSION: 1024/768/512
		 */
		EMBEDDING_V3("text-embedding-v3");

		public final String value;

		EmbeddingModel(String value) {
			this.value = value;
		}

		public String getValue() {
			return value;
		}

	}

	public enum EmbeddingTextType {

		QUERY("query"),

		DOCUMENT("document");

		public final String value;

		EmbeddingTextType(String value) {
			this.value = value;
		}

		public String getValue() {
			return value;
		}

	}

	@JsonInclude(JsonInclude.Include.NON_NULL)
	public record EmbeddingUsage(@JsonProperty("total_tokens") Long totalTokens) implements Usage {
		@Override
		public Integer getPromptTokens() {
			return null;
		}

		@Override
		public Integer getCompletionTokens() {
			return null;
		}

		@Override
		public Object getNativeUsage() {
			return null;
		}
	}

	@JsonInclude(JsonInclude.Include.NON_NULL)
	public record Embedding(@JsonProperty("text_index") Integer textIndex,
			@JsonProperty("embedding") float[] embedding) {
	}

	@JsonInclude(JsonInclude.Include.NON_NULL)
	public record EmbeddingList(@JsonProperty("request_id") String requestId, @JsonProperty("code") String code,
			@JsonProperty("message") String message, @JsonProperty("output") Embeddings output,
			@JsonProperty("usage") EmbeddingUsage usage) {
	}

	@JsonInclude(JsonInclude.Include.NON_NULL)
	public record Embeddings(@JsonProperty("embeddings") List<Embedding> embeddings) {

	}

	@JsonInclude(JsonInclude.Include.NON_NULL)
	public record EmbeddingRequestInput(@JsonProperty("texts") List<String> texts) {

	}

	@JsonInclude(JsonInclude.Include.NON_NULL)
	public record EmbeddingRequestInputParameters(@JsonProperty("text_type") String textType) {

	}

	/**
	 * Creates an embedding vector representing the input text.
	 */
	@JsonInclude(JsonInclude.Include.NON_NULL)
	public record EmbeddingRequest(@JsonProperty("model") String model,
			@JsonProperty("input") EmbeddingRequestInput input,
			@JsonProperty("parameters") EmbeddingRequestInputParameters parameters) {
		public EmbeddingRequest(String text) {
			this(DEFAULT_EMBEDDING_MODEL, new EmbeddingRequestInput(List.of(text)),
					new EmbeddingRequestInputParameters(DEFAULT_EMBEDDING_TEXT_TYPE));
		}

		public EmbeddingRequest(String text, String model) {
			this(model, new EmbeddingRequestInput(List.of(text)),
					new EmbeddingRequestInputParameters(DEFAULT_EMBEDDING_TEXT_TYPE));
		}

		public EmbeddingRequest(String text, String model, String textType) {
			this(model, new EmbeddingRequestInput(List.of(text)), new EmbeddingRequestInputParameters(textType));
		}

		public EmbeddingRequest(List<String> texts) {
			this(DEFAULT_EMBEDDING_MODEL, new EmbeddingRequestInput(texts),
					new EmbeddingRequestInputParameters(DEFAULT_EMBEDDING_TEXT_TYPE));
		}

		public EmbeddingRequest(List<String> texts, String model) {
			this(model, new EmbeddingRequestInput(texts),
					new EmbeddingRequestInputParameters(DEFAULT_EMBEDDING_TEXT_TYPE));
		}

		public EmbeddingRequest(List<String> texts, String model, String textType) {
			this(model, new EmbeddingRequestInput(texts), new EmbeddingRequestInputParameters(textType));
		}
	}

	public ResponseEntity<EmbeddingList> embeddings(EmbeddingRequest embeddingRequest) {
		Assert.notNull(embeddingRequest, "The request body can not be null.");
		Assert.notNull(embeddingRequest.input(), "The input can not be null.");
		Assert.isTrue(!CollectionUtils.isEmpty(embeddingRequest.input().texts()), "The input texts can not be empty.");
		Assert.isTrue(embeddingRequest.input().texts().size() <= 25, "The input texts limit 25.");
		return this.restClient.post()
			.uri("/api/v1/services/embeddings/text-embedding/text-embedding")
			.body(embeddingRequest)
			.retrieve()
			.toEntity(EmbeddingList.class);
	}

	/*******************************************
	 * 数据中心相关
	 **********************************************/
	@JsonInclude(JsonInclude.Include.NON_NULL)
	public record UploadRequest(@JsonProperty("category_id") String categoryId,
			@JsonProperty("file_name") String fileName, @JsonProperty("size_bytes") long fileLength,
			@JsonProperty("content_md5") String fileMD5) {

		@JsonInclude(JsonInclude.Include.NON_NULL)
		public record AddFileRequest(@JsonProperty("lease_id") String leaseId, @JsonProperty("parser") String parser) {
		}

		@JsonInclude(JsonInclude.Include.NON_NULL)
		public record QueryFileRequest(@JsonProperty("file_id") String fileId) {
		}
	}

	@JsonInclude(JsonInclude.Include.NON_NULL)
	public record UploadLeaseResponse(@JsonProperty("code") String code, @JsonProperty("message") String message,
			@JsonProperty("data") UploadLeaseResponseData data) {

		@JsonInclude(JsonInclude.Include.NON_NULL)
		public record UploadLeaseResponseData(@JsonProperty("lease_id") String leaseId,
				@JsonProperty("type") String type, @JsonProperty("param") UploadLeaseParamData param) {
		}

		@JsonInclude(JsonInclude.Include.NON_NULL)
		public record UploadLeaseParamData(@JsonProperty("url") String url, @JsonProperty("method") String method,
				@JsonProperty("headers") Map<String, String> header) {
		}
	}

	@JsonInclude(JsonInclude.Include.NON_NULL)
	public record AddFileResponseData(@JsonProperty("file_id") String fileId, @JsonProperty("parser") String method) {
	}

	@JsonInclude(JsonInclude.Include.NON_NULL)
	public record QueryFileResponseData(@JsonProperty("category") String category,
			@JsonProperty("file_id") String fileId, @JsonProperty("file_name") String fileName,
			@JsonProperty("file_type") String fileType, @JsonProperty("size_bytes") Long sizeBytes,
			@JsonProperty("status") String status, @JsonProperty("upload_time") String uploadtime) {
	}

	@JsonInclude(JsonInclude.Include.NON_NULL)
	public record QueryFileParseResultData(@JsonProperty("file_id") String fileId,
			@JsonProperty("file_name") String fileName, @JsonProperty("lease_id") String leaseId,
			@JsonProperty("type") String type, @JsonProperty("param") DownloadFileParam param) {
		@JsonInclude(JsonInclude.Include.NON_NULL)
		public record DownloadFileParam(@JsonProperty("method") String method, @JsonProperty("url") String url,
				@JsonProperty("headers") Map<String, String> headers) {
		}
	}

	@JsonInclude(JsonInclude.Include.NON_NULL)
	public record DocumentSplitRequest(@JsonProperty("text") String text, @JsonProperty("chunk_size") Integer chunkSize,
			@JsonProperty("overlap_size") Integer overlapSize, @JsonProperty("file_type") String fileType,
			@JsonProperty("language") String language, @JsonProperty("separator") String separator) {

	}

	@JsonInclude(JsonInclude.Include.NON_NULL)
	public record DocumentSplitResponse(@JsonProperty("chunkService") DocumentSplitResponseData chunkService) {

		@JsonInclude(JsonInclude.Include.NON_NULL)
		public record DocumentSplitResponseData(@JsonProperty("chunkResult") List<DocumentChunk> chunkResult) {

		}

		@JsonInclude(JsonInclude.Include.NON_NULL)
		public record DocumentChunk(@JsonProperty("chunk_id") int chunkId, @JsonProperty("content") String content,
				@JsonProperty("title") String title, @JsonProperty("hier_title") String hierTitle,
				@JsonProperty("nid") String nid, @JsonProperty("parent") String parent) {
		}
	}

	public String upload(File file, UploadRequest request) {
		// 申请上传
		ResponseEntity<UploadLeaseResponse> responseEntity = uploadLease(request);
		var uploadLeaseResponse = responseEntity.getBody();
		if (uploadLeaseResponse == null) {
			throw new DashScopeException(ErrorCodeEnum.READER_APPLY_LEASE_ERROR);
		}
		if (!"SUCCESS".equalsIgnoreCase(uploadLeaseResponse.code())) {
			throw new DashScopeException("ApplyLease Failed,code:%s,message:%s".formatted(uploadLeaseResponse.code(),
					uploadLeaseResponse.message()));
		}
		uploadFile(file, uploadLeaseResponse);
		return addFile(uploadLeaseResponse.data.leaseId(), request);
	}

	public ResponseEntity<CommonResponse<QueryFileResponseData>> queryFileInfo(String categoryId,
			UploadRequest.QueryFileRequest request) {
		return this.restClient.post()
			.uri("/api/v1/datacenter/category/{category}/file/{fileId}/query", categoryId, request.fileId)
			.body(request)
			.retrieve()
			.toEntity(new ParameterizedTypeReference<>() {
			});
	}

	public String getFileParseResult(String categoryId, UploadRequest.QueryFileRequest request) {
		ResponseEntity<CommonResponse<QueryFileParseResultData>> fileParseResponse = this.restClient.post()
			.uri("/api/v1/datacenter/category/{categoryId}/file/{fileId}/download_lease", categoryId, request.fileId())
			.body(request)
			.retrieve()
			.toEntity(new ParameterizedTypeReference<>() {
			});
		if (fileParseResponse == null || fileParseResponse.getBody() == null) {
			throw new DashScopeException("GetDocumentParseResultError");
		}
		CommonResponse<QueryFileParseResultData> commonResponse = fileParseResponse.getBody();

		RestTemplate restTemplate = new RestTemplate();
		HttpHeaders headers = new HttpHeaders();
		for (String key : commonResponse.data.param.headers.keySet()) {
			headers.set(key, commonResponse.data.param.headers.get(key));
		}
		try {
			HttpEntity<InputStreamResource> requestEntity = new HttpEntity<>(null, headers);
			ResponseEntity<String> response = restTemplate.exchange(new URI(commonResponse.data.param.url),
					HttpMethod.GET, requestEntity, String.class);
			return response.getBody();
		}
		catch (Exception ex) {
			throw new DashScopeException("GetDocumentParseResultError");
		}
	}

	private String addFile(String leaseId, UploadRequest request) {
		try {
			UploadRequest.AddFileRequest addFileRequest = new UploadRequest.AddFileRequest(leaseId,
					DEFAULT_PARSER_NAME);
			ResponseEntity<CommonResponse<AddFileResponseData>> response = this.restClient.post()
				.uri("/api/v1/datacenter/category/{categoryId}/add_file", request.categoryId)
				.body(addFileRequest)
				.retrieve()
				.toEntity(new ParameterizedTypeReference<>() {
				});
			CommonResponse<AddFileResponseData> addFileResponse = response.getBody();
			if (addFileResponse == null || !"SUCCESS".equals(addFileResponse.code.toUpperCase())) {
				throw new DashScopeException(ErrorCodeEnum.READER_ADD_FILE_ERROR);
			}
			AddFileResponseData addFileResult = addFileResponse.data;
			return addFileResult.fileId();
		}
		catch (Exception ex) {
			throw new DashScopeException(ErrorCodeEnum.READER_ADD_FILE_ERROR);
		}
	}

	private void uploadFile(File file, UploadLeaseResponse uploadLeaseResponse) {
		try {
			UploadLeaseResponse.UploadLeaseParamData uploadParam = uploadLeaseResponse.data.param;
			RestTemplate restTemplate = new RestTemplate();
			HttpHeaders headers = new HttpHeaders();
			String contentType = uploadParam.header.remove("Content-Type");
			headers.setContentType(MediaType.parseMediaType(contentType));
			for (String key : uploadParam.header.keySet()) {
				headers.set(key, uploadParam.header.get(key));
			}
			InputStreamResource resource = new InputStreamResource(new FileInputStream(file)) {
				@Override
				public long contentLength() {
					return file.length();
				}

				@Override
				public String getFilename() {
					return file.getName();
				}
			};
			HttpEntity<InputStreamResource> requestEntity = new HttpEntity<>(resource, headers);
			restTemplate.exchange(new URI(uploadParam.url), HttpMethod.PUT, requestEntity, Void.class);
		}
		catch (Exception ex) {
			throw new DashScopeException("Upload File Failed", ex);
		}
	}

	private ResponseEntity<UploadLeaseResponse> uploadLease(UploadRequest request) {
		return this.restClient.post()
			.uri("/api/v1/datacenter/category/{categoryId}/upload_lease", request.categoryId)
			.body(request)
			.retrieve()
			.toEntity(UploadLeaseResponse.class);
	}

	public ResponseEntity<DocumentSplitResponse> documentSplit(Document document,
			DashScopeDocumentTransformerOptions options) {
		DocumentSplitRequest request = new DocumentSplitRequest(document.getText(), options.getChunkSize(),
				options.getOverlapSize(), options.getFileType(), options.getLanguage(), options.getSeparator());
		return this.restClient.post()
			.uri("/api/v1/indices/component/configed_transformations/spliter")
			.body(request)
			.retrieve()
			.toEntity(new ParameterizedTypeReference<>() {
			});
	}

	@JsonInclude(JsonInclude.Include.NON_NULL)
	public record UpsertPipelineRequest(@JsonProperty("name") String name,
			@JsonProperty("pipeline_type") String pipelineType,
			@JsonProperty("pipeline_description") String pipelineDescription,
			@JsonProperty("data_type") String dataType, @JsonProperty("config_model") String configModel,
			@JsonProperty("configured_transformations") List transformations,
			@JsonProperty("data_sources") List<DataSourcesConfig> dataSources,
			@JsonProperty("data_sinks") List<DataSinksConfig> dataSinks) {

		@JsonInclude(JsonInclude.Include.NON_NULL)
		public record DataSinksConfig(@JsonProperty("sink_type") String sinkType,
				@JsonProperty("component") DataSinksComponent component) {

			@JsonInclude(JsonInclude.Include.NON_NULL)
			public record DataSinksComponent() {
			}
		}

		@JsonInclude(JsonInclude.Include.NON_NULL)
		public record DataSourcesConfig(@JsonProperty("source_type") String sourceType,
				@JsonProperty("component") DataSourcesComponent component) {

			@JsonInclude(JsonInclude.Include.NON_NULL)
			public record DataSourcesComponent(@JsonProperty("doc_ids") List<String> docIds) {

			}

		}

		@JsonInclude(JsonInclude.Include.NON_NULL)
		public record ParserConfiguredTransformations(
				@JsonProperty("configurable_transformation_type") String transformationType,
				@JsonProperty("component") ParserComponent component) {
			@JsonInclude(JsonInclude.Include.NON_NULL)
			public record ParserComponent(@JsonProperty("chunk_size") Integer chunkSize,
					@JsonProperty("overlap_size") Integer overlapSize, @JsonProperty("input_type") String inputType,
					@JsonProperty("separator") String separator, @JsonProperty("language") String language) {

			}
		}

		@JsonInclude(JsonInclude.Include.NON_NULL)
		public record EmbeddingConfiguredTransformations(
				@JsonProperty("configurable_transformation_type") String transformationType,
				@JsonProperty("component") EmbeddingComponent component) {

			@JsonInclude(JsonInclude.Include.NON_NULL)
			public record EmbeddingComponent(@JsonProperty("model_name") String modelName) {

			}
		}

		@JsonInclude(JsonInclude.Include.NON_NULL)
		public record RetrieverConfiguredTransformations(
				@JsonProperty("configurable_transformation_type") String transformationType,
				@JsonProperty("component") RetrieverComponent component) {
			@JsonInclude(JsonInclude.Include.NON_NULL)
			public record RetrieverComponent(@JsonProperty("enable_rewrite") boolean enableRewrite,
					@JsonProperty("rewrite") List<CommonModelComponent> rewriteComponents,
					@JsonProperty("sparse_similarity_top_k") int sparseSimilarityTopK,
					@JsonProperty("dense_similarity_top_k") int denseSimilarityTopK,
					@JsonProperty("enable_reranking") boolean enableRerank,
					@JsonProperty("rerank") List<CommonModelComponent> rerankComponents,
					@JsonProperty("rerank_min_score") float rerankMinScore,
					@JsonProperty("rerank_top_n") int rerankTopN,
					@JsonProperty("search_filters") List<Map<String, Object>> searchFilters) {

			}

			@JsonInclude(JsonInclude.Include.NON_NULL)
			public record CommonModelComponent(@JsonProperty("model_name") String modelName) {
			}
		}

	}

	@JsonInclude(JsonInclude.Include.NON_NULL)
	public record UpsertPipelineResponse(@JsonProperty("id") String id,
			@JsonProperty("pipline_name") String pipline_name, @JsonProperty("status") String status,
			@JsonProperty("message") String message, @JsonProperty("code") String code) {
	}

	@JsonInclude(JsonInclude.Include.NON_NULL)
	public record StartPipelineResponse(@JsonProperty("ingestionId") String ingestionId,
			@JsonProperty("status") String status, @JsonProperty("message") String message,
			@JsonProperty("code") String code, @JsonProperty("request_id") String requestId) {
	}

	@JsonInclude(JsonInclude.Include.NON_NULL)
	public record QueryPipelineResponse(@JsonProperty("status") String status, @JsonProperty("message") String message,
			@JsonProperty("code") String code, @JsonProperty("id") String pipelineId) {
	}

	@JsonInclude(JsonInclude.Include.NON_NULL)
	public record DelePipelineDocumentRequest(
			@JsonProperty("data_sources") List<DelePipelineDocumentDataSource> dataSources) {
		@JsonInclude(JsonInclude.Include.NON_NULL)
		public record DelePipelineDocumentDataSource(@JsonProperty("source_type") String sourceType,
				@JsonProperty("component") List<DelePipelineDocumentDataSourceComponent> component) {
		}

		@JsonInclude(JsonInclude.Include.NON_NULL)
		public record DelePipelineDocumentDataSourceComponent(@JsonProperty("doc_ids") List<String> docIds) {
		}
	}

	@JsonInclude(JsonInclude.Include.NON_NULL)
	public record DelePipelineDocumentResponse(@JsonProperty("status") String status,
			@JsonProperty("message") String message, @JsonProperty("code") String code) {
	}

	@JsonInclude(JsonInclude.Include.NON_NULL)
	public record DocumentRetrieveRequest(@JsonProperty("query") String query,
			@JsonProperty("dense_similarity_top_k") int denseSimilarityTopK,
			@JsonProperty("sparse_similarity_top_k") int sparseSimilarityTopK,
			@JsonProperty("enable_rewrite") boolean enableRewrite,
			@JsonProperty("rewrite") List<DocumentRetrieveModelConfig> rewrite,
			@JsonProperty("enable_reranking") boolean enableReranking,
			@JsonProperty("rerank") List<DocumentRetrieveModelConfig> rerank,
			@JsonProperty("rerank_min_score") float rerankMinScore, @JsonProperty("rerank_top_n") int rerankTopN,
			@JsonProperty("search_filters") List<Map<String, Object>> searchFilters) {
		@JsonInclude(JsonInclude.Include.NON_NULL)
		public record DocumentRetrieveModelConfig(@JsonProperty("model_name") String modelName,
				@JsonProperty("class_name") String className) {
		}
	}

	@JsonInclude(JsonInclude.Include.NON_NULL)
	public record DocumentRetrieveResponse(@JsonProperty("status") String status,
			@JsonProperty("message") String message, @JsonProperty("code") String code,
			@JsonProperty("request_id") String requestId, @JsonProperty("total") int total,
			@JsonProperty("nodes") List<DocumentRetrieveResponseNode> nodes

	) {
		@JsonInclude(JsonInclude.Include.NON_NULL)
		public record DocumentRetrieveResponseNode(@JsonProperty("score") double score,
				@JsonProperty("node") DocumentRetrieveResponseNodeData node) {
		}

		@JsonInclude(JsonInclude.Include.NON_NULL)
		public record DocumentRetrieveResponseNodeData(@JsonProperty("id_") String id,
				@JsonProperty("text") String text, @JsonProperty("metadata") Map<String, Object> metadata) {
		}

		@JsonInclude(JsonInclude.Include.NON_NULL)
		public record DocumentRetrieveResponseNodeMetaData(@JsonProperty("parent") String text,
				@JsonProperty("image_url") List<String> images, @JsonProperty("title") String title,
				@JsonProperty("doc_id") String documentId, @JsonProperty("doc_name") String docName,
				@JsonProperty("hier_title") String hierTitle) {
		}
	}

	public String getPipelineIdByName(String pipelineName) {
		ResponseEntity<QueryPipelineResponse> startPipelineResponse = this.restClient.get()
			.uri("/api/v1/indices/pipeline_simple?pipeline_name={pipelineName}", pipelineName)
			.retrieve()
			.toEntity(QueryPipelineResponse.class);
		if (startPipelineResponse == null || startPipelineResponse.getBody() == null
				|| startPipelineResponse.getBody().pipelineId() == null) {
			return null;
		}
		return startPipelineResponse.getBody().pipelineId;
	}

	public void upsertPipeline(List<Document> documents, DashScopeStoreOptions storeOptions) {
		String embeddingModelName = (storeOptions.getEmbeddingOptions() == null ? EmbeddingModel.EMBEDDING_V2.getValue()
				: storeOptions.getEmbeddingOptions().getModel());
		UpsertPipelineRequest.EmbeddingConfiguredTransformations embeddingConfig = new UpsertPipelineRequest.EmbeddingConfiguredTransformations(
				"DASHSCOPE_EMBEDDING",
				new UpsertPipelineRequest.EmbeddingConfiguredTransformations.EmbeddingComponent(embeddingModelName));
		DashScopeDocumentTransformerOptions transformerOptions = storeOptions.getTransformerOptions();
		if (transformerOptions == null) {
			transformerOptions = new DashScopeDocumentTransformerOptions();
		}
		UpsertPipelineRequest.ParserConfiguredTransformations parserConfig = new UpsertPipelineRequest.ParserConfiguredTransformations(
				"DASHSCOPE_JSON_NODE_PARSER",
				new UpsertPipelineRequest.ParserConfiguredTransformations.ParserComponent(
						transformerOptions.getChunkSize(), transformerOptions.getOverlapSize(), "idp",
						transformerOptions.getSeparator(), transformerOptions.getLanguage()));
		DashScopeDocumentRetrieverOptions retrieverOptions = storeOptions.getRetrieverOptions();
		if (retrieverOptions == null) {
			retrieverOptions = new DashScopeDocumentRetrieverOptions();
		}
		UpsertPipelineRequest.RetrieverConfiguredTransformations retrieverConfig = new UpsertPipelineRequest.RetrieverConfiguredTransformations(
				"DASHSCOPE_RETRIEVER",
				new UpsertPipelineRequest.RetrieverConfiguredTransformations.RetrieverComponent(
						retrieverOptions.isEnableRewrite(),
						Arrays.asList(new UpsertPipelineRequest.RetrieverConfiguredTransformations.CommonModelComponent(
								retrieverOptions.getRewriteModelName())),
						retrieverOptions.getSparseSimilarityTopK(), retrieverOptions.getDenseSimilarityTopK(),
						retrieverOptions.isEnableReranking(),
						Arrays.asList(new UpsertPipelineRequest.RetrieverConfiguredTransformations.CommonModelComponent(
								retrieverOptions.getRerankModelName())),
						retrieverOptions.getRerankMinScore(), retrieverOptions.getRerankTopN(),
						retrieverOptions.getSearchFilters()));
		List<String> documentIdList = documents.stream()
			.map(Document::getId)
			.filter(Objects::nonNull)
			.collect(Collectors.toList());
		UpsertPipelineRequest upsertPipelineRequest = new UpsertPipelineRequest(storeOptions.getIndexName(),
				"MANAGED_SHARED", null, "unstructured", "recommend",
				Arrays.asList(embeddingConfig, parserConfig, retrieverConfig),
				Arrays.asList(new UpsertPipelineRequest.DataSourcesConfig("DATA_CENTER_FILE",
						new UpsertPipelineRequest.DataSourcesConfig.DataSourcesComponent(documentIdList))),
				Arrays.asList(new UpsertPipelineRequest.DataSinksConfig("ES", null))

		);
		ResponseEntity<UpsertPipelineResponse> upsertPipelineResponse = this.restClient.put()
			.uri("/api/v1/indices/pipeline")
			.body(upsertPipelineRequest)
			.retrieve()
			.toEntity(UpsertPipelineResponse.class);
		if (upsertPipelineResponse.getBody() == null
				|| !"SUCCESS".equalsIgnoreCase(upsertPipelineResponse.getBody().status)) {
			throw new DashScopeException(ErrorCodeEnum.CREATE_INDEX_ERROR);
		}
		String pipelineId = upsertPipelineResponse.getBody().id;
		ResponseEntity<StartPipelineResponse> startPipelineResponse = this.restClient.post()
			.uri("/api/v1/indices/pipeline/{pipeline_id}/managed_ingest", pipelineId)
			.body(upsertPipelineRequest)
			.retrieve()
			.toEntity(StartPipelineResponse.class);
		if (startPipelineResponse.getBody() == null || !"SUCCESS".equalsIgnoreCase(startPipelineResponse.getBody().code)
				|| startPipelineResponse.getBody().ingestionId == null) {
			throw new DashScopeException(ErrorCodeEnum.INDEX_ADD_DOCUMENT_ERROR);
		}
	}

	public boolean deletePipelineDocument(String pipelineId, List<String> idList) {
		DelePipelineDocumentRequest request = new DelePipelineDocumentRequest(Arrays
			.asList(new DelePipelineDocumentRequest.DelePipelineDocumentDataSource("DATA_CENTER_FILE",
					Arrays.asList(new DelePipelineDocumentRequest.DelePipelineDocumentDataSourceComponent(idList)))));
		ResponseEntity<DelePipelineDocumentResponse> deleDocumentResponse = this.restClient.post()
			.uri("/api/v1/indices/pipeline/{pipeline_id}/delete", pipelineId)
			.body(request)
			.retrieve()
			.toEntity(DelePipelineDocumentResponse.class);
		if (deleDocumentResponse == null || deleDocumentResponse.getBody() == null
				|| !"SUCCESS".equalsIgnoreCase(deleDocumentResponse.getBody().code)) {
			return false;
		}
		return true;
	}

	public List<Document> retriever(String pipelineId, String query, DashScopeDocumentRetrieverOptions searchOption) {
		DocumentRetrieveRequest request = new DocumentRetrieveRequest(query, searchOption.getDenseSimilarityTopK(),
				searchOption.getDenseSimilarityTopK(), searchOption.isEnableRewrite(),
				Arrays
					.asList(new DocumentRetrieveRequest.DocumentRetrieveModelConfig(
							searchOption.getRewriteModelName(), "DashScopeTextRewrite")),
				searchOption.isEnableReranking(),
				Arrays.asList(new DocumentRetrieveRequest.DocumentRetrieveModelConfig(searchOption.getRerankModelName(),
						null)),
				searchOption.getRerankMinScore(), searchOption.getRerankTopN(), searchOption.getSearchFilters());
		ResponseEntity<DocumentRetrieveResponse> deleDocumentResponse = this.restClient.post()
			.uri("/api/v1/indices/pipeline/{pipeline_id}/retrieve", pipelineId)
			.body(request)
			.retrieve()
			.toEntity(DocumentRetrieveResponse.class);
		if (deleDocumentResponse == null || deleDocumentResponse.getBody() == null
				|| !"SUCCESS".equalsIgnoreCase(deleDocumentResponse.getBody().code)) {
			throw new DashScopeException(ErrorCodeEnum.RETRIEVER_DOCUMENT_ERROR);
		}
		List<DocumentRetrieveResponse.DocumentRetrieveResponseNode> nodeList = deleDocumentResponse.getBody().nodes;
		if (nodeList == null || nodeList.isEmpty()) {
			return new ArrayList<>();
		}
		List<Document> documents = new ArrayList<>();
		nodeList.forEach(e -> {
			DocumentRetrieveResponse.DocumentRetrieveResponseNodeData nodeData = e.node;
			Document toDocument = new Document(nodeData.id, nodeData.text, nodeData.metadata);
			documents.add(toDocument);
		});
		return documents;
	}

	/**
	 * Represents a tool the model may call. Currently, only functions are supported as a
	 * tool.
	 *
	 * @param type The type of the tool. Currently, only 'function' is supported.
	 * @param function The function definition.
	 */
	@JsonInclude(JsonInclude.Include.NON_NULL)
	public record FunctionTool(@JsonProperty("type") Type type, @JsonProperty("function") Function function) {

		/**
		 * Create a tool of type 'function' and the given function definition.
		 * @param function function definition.
		 */
		public FunctionTool(Function function) {
			this(Type.FUNCTION, function);
		}

		/**
		 * Create a tool of type 'function' and the given function definition.
		 */
		public enum Type {

			/**
			 * Function tool type.
			 */
			@JsonProperty("function")
			FUNCTION

		}

		/**
		 * Function definition.
		 *
		 * @param description A description of what the function does, used by the model
		 * to choose when and how to call the function.
		 * @param name The name of the function to be called. Must be a-z, A-Z, 0-9, or
		 * contain underscores and dashes, with a maximum length of 64.
		 * @param parameters The parameters the functions accepts, described as a JSON
		 * Schema object. To describe a function that accepts no parameters, provide the
		 * value {"type": "object", "properties": {}}.
		 */
		public record Function(@JsonProperty("description") String description, @JsonProperty("name") String name,
				@JsonProperty("parameters") Map<String, Object> parameters) {

			/**
			 * Create tool function definition.
			 * @param description tool function description.
			 * @param name tool function name.
			 * @param jsonSchema tool function schema as json.
			 */
			public Function(String description, String name, String jsonSchema) {
				this(description, name, ModelOptionsUtils.jsonToMap(jsonSchema));
			}
		}
	}

	/**
	 * Creates a model response for the given chat conversation.
	 *
	 * @param model ID of the model to use.
	 * @param input request input of chat.
	 */
	@JsonInclude(JsonInclude.Include.NON_NULL)
	public record ChatCompletionRequest(@JsonProperty("model") String model,
			@JsonProperty("input") ChatCompletionRequestInput input,
			@JsonProperty("parameters") ChatCompletionRequestParameter parameters,
			@JsonProperty("stream") Boolean stream, @JsonIgnore Boolean multiModel) {

		/**
		 * Shortcut constructor for a chat completion request with the given messages and
		 * model.
		 * @param model ID of the model to use.
		 * @param input request input of chat.
		 */
		public ChatCompletionRequest(String model, ChatCompletionRequestInput input, Boolean stream) {
			this(model, input, null, stream, false);
		}
	}

	/**
	 * Creates a model response for the given chat conversation.
	 *
	 * @param maxTokens The maximum number of tokens to generate in the chat completion.
	 * The total length of input tokens and generated tokens is limited by the model's
	 * context length.
	 * @param stop Up to 4 sequences where the API will stop generating further tokens.
	 * @param temperature What sampling temperature to use, between 0 and 1. Higher values
	 * like 0.8 will make the output more random, while lower values like 0.2 will make it
	 * more focused and deterministic. We generally recommend altering this or top_p but
	 * not both.
	 * @param topP An alternative to sampling with temperature, called nucleus sampling,
	 * where the model considers the results of the tokens with top_p probability mass. So
	 * 0.1 means only the tokens comprising the top 10% probability mass are considered.
	 * We generally recommend altering this or temperature but not both.
	 * @param tools A list of tools the model may call. Currently, only functions are
	 * supported as a tool. Use this to provide a list of functions the model may generate
	 * JSON inputs for.
	 * @param toolChoice Controls which (if any) function is called by the model. none
	 * means the model will not call a function and instead generates a message. auto
	 * means the model can pick between generating a message or calling a function.
	 * Specifying a particular function via {"type: "function", "function": {"name":
	 * "my_function"}} forces the model to call that function. none is the default when no
	 * functions are present. auto is the default if functions are present. Use the
	 * {@link ToolChoiceBuilder} to create the tool choice value.
<<<<<<< HEAD
	 * @param stream Whether to stream back partial progress. If set, tokens will be sent
	 * as data-only server-sent events as they become available, with the stream
	 * terminated by a data: [DONE] message.
	 * @param vlHighResolutionImages Whether to generate high-resolution images for
	 * visualization.
	 * @param enableThinking Whether to enable the model to think before generating
	 * responses. This is useful for complex tasks where the model needs to reason through
	 * the problem before providing an answer.
	 *
=======
>>>>>>> 7423538b
	 */
	@JsonInclude(JsonInclude.Include.NON_NULL)
	public record ChatCompletionRequestParameter(@JsonProperty("result_format") String resultFormat,
			@JsonProperty("seed") Integer seed, @JsonProperty("max_tokens") Integer maxTokens,
			@JsonProperty("top_p") Double topP, @JsonProperty("top_k") Integer topK,
			@JsonProperty("repetition_penalty") Double repetitionPenalty,
			@JsonProperty("presence_penalty") Double presencePenalty, @JsonProperty("temperature") Double temperature,
			@JsonProperty("stop") List<Object> stop, @JsonProperty("enable_search") Boolean enableSearch,
			@JsonProperty("response_format") DashScopeResponseFormat responseFormat,
			@JsonProperty("incremental_output") Boolean incrementalOutput,
			@JsonProperty("tools") List<FunctionTool> tools, @JsonProperty("tool_choice") Object toolChoice,
			@JsonProperty("stream") Boolean stream,
			@JsonProperty("vl_high_resolution_images") Boolean vlHighResolutionImages,
			@JsonProperty("enable_thinking") Boolean enableThinking) {

		/**
		 * shortcut constructor for chat request parameter
		 */
		public ChatCompletionRequestParameter() {
			this(null, null, null, null, null, null, null, null, null, null, null, null, null, null, null, null, null);
		}

		/**
		 * Helper factory that creates a tool_choice of type 'none', 'auto' or selected
		 * function by name.
		 */
		public static class ToolChoiceBuilder {

			/**
			 * Model can pick between generating a message or calling a function.
			 */
			public static final String AUTO = "auto";

			/**
			 * Model will not call a function and instead generates a message
			 */
			public static final String NONE = "none";

			/**
			 * Specifying a particular function forces the model to call that function.
			 */
			public static Object function(String functionName) {
				return Map.of("type", "function", "function", Map.of("name", functionName));
			}

		}
	}

	/**
	 * Request input of chat
	 *
	 * @param messages chat messages
	 */
	@JsonInclude(JsonInclude.Include.NON_NULL)
	public record ChatCompletionRequestInput(@JsonProperty("messages") List<ChatCompletionMessage> messages) {
	}

	/**
	 * Message comprising the conversation.
	 *
	 * @param rawContent The contents of the message. Can be either a {@link MediaContent}
	 * or a {@link String}. The response message content is always a {@link String}.
	 * @param role The role of the messages author. Could be one of the {@link Role}
	 * types.
	 * @param name An optional name for the participant. Provides the model information to
	 * differentiate between participants of the same role. In case of Function calling,
	 * the name is the function name that the message is responding to.
	 * @param toolCallId Tool call that this message is responding to. Only applicable for
	 * the {@link Role#TOOL} role and null otherwise.
	 * @param toolCalls The tool calls generated by the model, such as function calls.
	 * @param reasoningContent The reasoning content of the message. <a href=
	 * "https://help.aliyun.com/zh/model-studio/developer-reference/deepseek">DeepSeek
	 * ReasoningContent</a> Applicable only for {@link Role#ASSISTANT} role and null
	 * otherwise.
	 */
	// format: off
	@JsonInclude(JsonInclude.Include.NON_NULL)
	@JsonIgnoreProperties(ignoreUnknown = true)
	public record ChatCompletionMessage(@JsonProperty("content") Object rawContent, @JsonProperty("role") Role role,
			@JsonProperty("name") String name, @JsonProperty("tool_call_id") String toolCallId,
			@JsonProperty("tool_calls") List<ToolCall> toolCalls,
			@JsonProperty("reasoning_content") String reasoningContent) {

		/**
		 * Get message content as String.
		 */
		public String content() {
			if (this.rawContent == null) {
				return "";
			}

			if (this.rawContent instanceof String text) {
				return text;
			}

			if (this.rawContent instanceof List list) {
				if (list.isEmpty()) {
					return "";
				}

				Object object = list.get(0);
				if (object instanceof Map map) {
					if (map.isEmpty() || map.get("text") == null) {
						return "";
					}

					return map.get("text").toString();
				}
			}
			throw new IllegalStateException("The content is not valid!");
		}

		/**
		 * Create a chat completion message with the given content and role. All other
		 * fields are null.
		 * @param content The contents of the message.
		 * @param role The role of the author of this message.
		 */
		public ChatCompletionMessage(Object content, Role role) {

			this(content, role, null, null, null, null);
		}
		// format: on

		/**
		 * The role of the author of this message.
		 */
		public enum Role {

			/**
			 * System message.
			 */
			@JsonProperty("system")
			SYSTEM,
			/**
			 * User message.
			 */
			@JsonProperty("user")
			USER,
			/**
			 * Assistant message.
			 */
			@JsonProperty("assistant")
			ASSISTANT,
			/**
			 * Tool message.
			 */
			@JsonProperty("tool")
			TOOL

		}

		/**
		 * An array of content parts with a defined type. Each MediaContent can be of
		 * either "text" or "image_url" type. Not both.
		 *
		 * @param text The text content of the message.
		 * @param image The image content of the message. You can pass multiple images
		 * @param video The image list of video. by adding multiple image_url content
		 * parts. Image input is only supported when using the glm-4v model.
		 */
		@JsonInclude(JsonInclude.Include.NON_NULL)
		public record MediaContent(@JsonProperty("type") String type, @JsonProperty("text") String text,
				@JsonProperty("image") String image, @JsonProperty("video") List<String> video) {
			/**
			 * Shortcut constructor for a text content.
			 * @param text The text content of the message.
			 */
			public MediaContent(String text) {
				this("text", text, null, null);
			}
		}

		/**
		 * The relevant tool call.
		 *
		 * @param id The ID of the tool call. This ID must be referenced when you submit
		 * the tool outputs in using the Submit tool outputs to run endpoint.
		 * @param type The type of tool call the output is required for. For now, this is
		 * always function.
		 * @param function The function definition.
		 */
		@JsonInclude(JsonInclude.Include.NON_NULL)
		public record ToolCall(@JsonProperty("id") String id, @JsonProperty("type") String type,
				@JsonProperty("function") ChatCompletionFunction function) {
		}

		/**
		 * The function definition.
		 *
		 * @param name The name of the function.
		 * @param arguments The arguments that the model expects you to pass to the
		 * function.
		 */
		@JsonInclude(JsonInclude.Include.NON_NULL)
		public record ChatCompletionFunction(@JsonProperty("name") String name,
				@JsonProperty("arguments") String arguments) {
		}
	}

	public static String getTextContent(List<ChatCompletionMessage.MediaContent> content) {
		return content.stream()
			.filter(c -> "text".equals(c.type()))
			.map(ChatCompletionMessage.MediaContent::text)
			.reduce("", (a, b) -> a + b);
	}

	/**
	 * The reason the model stopped generating tokens.
	 */
	public enum ChatCompletionFinishReason {

		/**
		 * normal chunk message
		 */
		@JsonProperty("null")
		NULL,

		/**
		 * The model hit a natural stop point or a provided stop sequence.
		 */
		@JsonProperty("stop")
		STOP,
		/**
		 * The maximum number of tokens specified in the request was reached.
		 */
		@JsonProperty("length")
		LENGTH,
		/**
		 * The content was omitted due to a flag from our content filters.
		 */
		@JsonProperty("content_filter")
		CONTENT_FILTER,
		/**
		 * The model called a tool.
		 */
		@JsonProperty("tool_calls")
		TOOL_CALLS,
		/**
		 * (deprecated) The model called a function.
		 */
		@JsonProperty("function_call")
		FUNCTION_CALL,
		/**
		 * Only for compatibility with Mistral AI API.
		 */
		@JsonProperty("tool_call")
		TOOL_CALL

	}

	/**
	 * Represents a chat completion response returned by model, based on the provided
	 * input.
	 *
	 * @param requestId A unique identifier for the chat completion.
	 * @param output chat completion output.
	 * @param usage Usage statistics for the completion request.
	 */
	@JsonInclude(JsonInclude.Include.NON_NULL)
	public record ChatCompletion(@JsonProperty("request_id") String requestId,
			@JsonProperty("output") ChatCompletionOutput output, @JsonProperty("usage") TokenUsage usage) {
	}

	/**
	 * Represents a chat completion response returned by model, based on the provided
	 * input.
	 *
	 * @param text chat completion text if result format is text.
	 * @param choices A list of chat completion choices. Can be more than one if n is
	 * greater than 1. used in conjunction with the seed request parameter to understand
	 * when backend changes have been made that might impact determinism.
	 */
	@JsonInclude(JsonInclude.Include.NON_NULL)
	public record ChatCompletionOutput(@JsonProperty("text") String text,
			@JsonProperty("choices") List<Choice> choices) {

		/**
		 * Chat completion choice.
		 *
		 * @param finishReason The reason the model stopped generating tokens.
		 * @param message A chat completion message generated by the model.
		 */
		@JsonInclude(JsonInclude.Include.NON_NULL)
		public record Choice(@JsonProperty("finish_reason") ChatCompletionFinishReason finishReason,
				@JsonProperty("message") ChatCompletionMessage message) {

		}
	}

	/**
	 * Log probability information for the choice.
	 *
	 * @param content A list of message content tokens with log probability information.
	 */
	@JsonInclude(JsonInclude.Include.NON_NULL)
	public record LogProbs(@JsonProperty("content") List<Content> content) {

		/**
		 * Message content tokens with log probability information.
		 *
		 * @param token The token.
		 * @param logprob The log probability of the token.
		 * @param probBytes A list of integers representing the UTF-8 bytes representation
		 * of the token. Useful in instances where characters are represented by multiple
		 * tokens and their byte representations must be combined to generate the correct
		 * text representation. Can be null if there is no bytes representation for the
		 * token.
		 * @param topLogprobs List of the most likely tokens and their log probability, at
		 * this token position. In rare cases, there may be fewer than the number of
		 * requested top_logprobs returned.
		 */
		@JsonInclude(JsonInclude.Include.NON_NULL)
		public record Content(@JsonProperty("token") String token, @JsonProperty("logprob") Float logprob,
				@JsonProperty("bytes") List<Integer> probBytes,
				@JsonProperty("top_logprobs") List<TopLogProbs> topLogprobs) {

			/**
			 * The most likely tokens and their log probability, at this token position.
			 *
			 * @param token The token.
			 * @param logprob The log probability of the token.
			 * @param probBytes A list of integers representing the UTF-8 bytes
			 * representation of the token. Useful in instances where characters are
			 * represented by multiple tokens and their byte representations must be
			 * combined to generate the correct text representation. Can be null if there
			 * is no bytes representation for the token.
			 */
			@JsonInclude(JsonInclude.Include.NON_NULL)
			public record TopLogProbs(@JsonProperty("token") String token, @JsonProperty("logprob") Float logprob,
					@JsonProperty("bytes") List<Integer> probBytes) {
			}
		}
	}

	/**
	 * Usage statistics for the completion request.
	 *
	 * @param outputTokens Number of tokens in the generated completion. Only applicable
	 * for completion requests.
	 * @param inputTokens Number of tokens in the prompt.
	 * @param totalTokens Total number of tokens used in the request (prompt +
	 * completion).
	 */
	@JsonInclude(JsonInclude.Include.NON_NULL)
	public record TokenUsage(@JsonProperty("output_tokens") Integer outputTokens,
			@JsonProperty("input_tokens") Integer inputTokens, @JsonProperty("total_tokens") Integer totalTokens) {

	}

	/**
	 * Represents a chat completion response returned by model, based on the provided
	 * input.
	 *
	 * @param requestId A unique identifier for the chat completion.
	 * @param output chat completion output.
	 * @param usage Usage statistics for the completion request.
	 */
	@JsonInclude(JsonInclude.Include.NON_NULL)
	public record ChatCompletionChunk(@JsonProperty("request_id") String requestId,
			@JsonProperty("output") ChatCompletionOutput output, @JsonProperty("usage") TokenUsage usage) {
	}

	/**
	 * Represents dashscope rerank request input
	 *
	 * @param query query string for rerank.
	 * @param documents list of documents for rerank.
	 */
	public record RerankRequestInput(@JsonProperty("query") String query,
			@JsonProperty("documents") List<String> documents) {
	}

	/**
	 * Represents rerank request parameters.
	 *
	 * @param topN return top n documents, it will return all the documents if top n not
	 * pass.
	 * @param returnDocuments if need to return original documents
	 */
	@JsonInclude(JsonInclude.Include.NON_NULL)
	public record RerankRequestParameter(@JsonProperty("top_n") Integer topN,
			@JsonProperty("return_documents") Boolean returnDocuments) {
	}

	/**
	 * Represents rerank request information.
	 *
	 * @param model ID of the model to use.
	 * @param input dashscope rerank input.
	 * @param parameters rerank parameters.
	 */
	@JsonInclude(JsonInclude.Include.NON_NULL)
	public record RerankRequest(@JsonProperty("model") String model, @JsonProperty("input") RerankRequestInput input,
			@JsonProperty("parameters") RerankRequestParameter parameters) {
	}

	/**
	 * Represents rerank output result
	 *
	 * @param index index of input document list
	 * @param relevanceScore relevance score between query and document
	 * @param document original document
	 */
	public record RerankResponseOutputResult(@JsonProperty("index") Integer index,
			@JsonProperty("relevance_score") Double relevanceScore,
			@JsonProperty("document") Map<String, Object> document) {
	}

	/**
	 * Represents rerank response output
	 *
	 * @param results rerank output results
	 */
	public record RerankResponseOutput(@JsonProperty("results") List<RerankResponseOutputResult> results) {

	}

	/**
	 * Represents rerank response
	 *
	 * @param output rerank response output
	 * @param usage rerank token usage
	 * @param requestId rerank request id
	 */
	@JsonInclude(JsonInclude.Include.NON_NULL)
	public record RerankResponse(@JsonProperty("output") RerankResponseOutput output,
			@JsonProperty("usage") TokenUsage usage, @JsonProperty("request_id") String requestId) {

	}

	/**
	 * Creates a model response for the given chat conversation.
	 * @param chatRequest The chat completion request.
	 * @return Entity response with {@link ChatCompletion} as a body and HTTP status code
	 * and headers.
	 */
	public ResponseEntity<ChatCompletion> chatCompletionEntity(ChatCompletionRequest chatRequest) {

		Assert.notNull(chatRequest, "The request body can not be null.");
		Assert.isTrue(!chatRequest.stream(), "Request must set the stream property to false.");

		String uri = "/api/v1/services/aigc/text-generation/generation";
		if (chatRequest.multiModel()) {
			uri = "/api/v1/services/aigc/multimodal-generation/generation";
		}

		return this.restClient.post().uri(uri).body(chatRequest).retrieve().toEntity(ChatCompletion.class);
	}

	/**
	 * Creates a streaming chat response for the given chat conversation.
	 * @param chatRequest The chat completion request. Must have the stream property set
	 * to true.
	 * @return Returns a {@link Flux} stream from chat completion chunks.
	 */
	public Flux<ChatCompletionChunk> chatCompletionStream(ChatCompletionRequest chatRequest) {

		Assert.notNull(chatRequest, "The request body can not be null.");
		Assert.isTrue(chatRequest.stream(), "Request must set the stream property to true.");

		AtomicBoolean isInsideTool = new AtomicBoolean(false);
		boolean incrementalOutput = chatRequest.parameters() != null
				&& chatRequest.parameters().incrementalOutput != null && chatRequest.parameters().incrementalOutput;
		DashScopeAiStreamFunctionCallingHelper chunkMerger = new DashScopeAiStreamFunctionCallingHelper(
				incrementalOutput);

		String uri = "/api/v1/services/aigc/text-generation/generation";
		if (chatRequest.multiModel()) {
			uri = "/api/v1/services/aigc/multimodal-generation/generation";
		}

		return this.webClient.post()
			.uri(uri)
			.header("X-DashScope-SSE", "enable")
			.body(Mono.just(chatRequest), ChatCompletionRequest.class)
			.retrieve()
			.bodyToFlux(String.class)
			.takeUntil(SSE_DONE_PREDICATE)
			.filter(SSE_DONE_PREDICATE.negate())
			.map(content -> ModelOptionsUtils.jsonToObject(content, ChatCompletionChunk.class))
			.map(chunk -> {
				if (chunkMerger.isStreamingToolFunctionCall(chunk)) {
					isInsideTool.set(true);
				}
				return chunk;
			})
			.windowUntil(chunk -> {
				if (isInsideTool.get() && chunkMerger.isStreamingToolFunctionCallFinish(chunk)) {
					isInsideTool.set(false);
					return true;
				}
				return !isInsideTool.get();
			})
			.concatMapIterable(window -> {
				Mono<ChatCompletionChunk> monoChunk = window.reduce(new ChatCompletionChunk(null, null, null),
						chunkMerger::merge);
				return List.of(monoChunk);
			})
			.flatMap(mono -> mono);
	}

	/**
	 * Creates rerank request for dashscope rerank model.
	 * @param rerankRequest The chat completion request.
	 * @return Entity response with {@link ChatCompletion} as a body and HTTP status code
	 * and headers.
	 */
	public ResponseEntity<RerankResponse> rerankEntity(RerankRequest rerankRequest) {
		Assert.notNull(rerankRequest, "The request body can not be null.");

		return this.restClient.post()
			.uri("/api/v1/services/rerank/text-rerank/text-rerank")
			.body(rerankRequest)
			.retrieve()
			.toEntity(RerankResponse.class);
	}

}<|MERGE_RESOLUTION|>--- conflicted
+++ resolved
@@ -879,7 +879,6 @@
 	 * "my_function"}} forces the model to call that function. none is the default when no
 	 * functions are present. auto is the default if functions are present. Use the
 	 * {@link ToolChoiceBuilder} to create the tool choice value.
-<<<<<<< HEAD
 	 * @param stream Whether to stream back partial progress. If set, tokens will be sent
 	 * as data-only server-sent events as they become available, with the stream
 	 * terminated by a data: [DONE] message.
@@ -889,8 +888,6 @@
 	 * responses. This is useful for complex tasks where the model needs to reason through
 	 * the problem before providing an answer.
 	 *
-=======
->>>>>>> 7423538b
 	 */
 	@JsonInclude(JsonInclude.Include.NON_NULL)
 	public record ChatCompletionRequestParameter(@JsonProperty("result_format") String resultFormat,
