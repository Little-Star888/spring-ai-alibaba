--- conflicted
+++ resolved
@@ -69,13 +69,9 @@
 		return functionTool;
 	}
 
-<<<<<<< HEAD
+
 	public static FunctionToolCallback getFunctionToolCallback() {
 		return FunctionToolCallback.builder(name, new DocLoaderTool())  // 修改为正确的工具类
-=======
-	public static ToolCallback getFunctionToolCallback() {
-		return FunctionToolCallback.builder(name, new DocLoaderTool())
->>>>>>> 2c843544
 			.description(description)
 			.inputSchema(PARAMETERS)
 			.inputType(String.class)
