/*
 * Copyright 2025 the original author or authors.
 *
 * Licensed under the Apache License, Version 2.0 (the "License");
 * you may not use this file except in compliance with the License.
 * You may obtain a copy of the License at
 *
 *      https://www.apache.org/licenses/LICENSE-2.0
 *
 * Unless required by applicable law or agreed to in writing, software
 * distributed under the License is distributed on an "AS IS" BASIS,
 * WITHOUT WARRANTIES OR CONDITIONS OF ANY KIND, either express or implied.
 * See the License for the specific language governing permissions and
 * limitations under the License.
 */
package com.alibaba.cloud.ai.example.manus.llm;

import java.util.concurrent.ConcurrentHashMap;

import org.slf4j.Logger;
import org.slf4j.LoggerFactory;
import org.springframework.ai.chat.client.ChatClient;
import org.springframework.ai.chat.client.advisor.MessageChatMemoryAdvisor;
import org.springframework.ai.chat.client.advisor.SimpleLoggerAdvisor;
import org.springframework.ai.chat.memory.ChatMemory;
import org.springframework.ai.chat.memory.InMemoryChatMemory;
import org.springframework.ai.chat.model.ChatModel;
import org.springframework.ai.openai.OpenAiChatOptions;
import org.springframework.ai.tool.ToolCallbackProvider;
import org.springframework.stereotype.Service;

@Service
public class LlmService {

	private static final String PLANNING_SYSTEM_PROMPT = """
			# Manus AI Assistant Capabilities
			## Overview
			You are an AI assistant designed to help users with a wide range of tasks using various tools and capabilities. This document provides a more detailed overview of what you can do while respecting proprietary information boundaries.

			## General Capabilities

			### Information Processing
			- Answering questions on diverse topics using available information
			- Conducting research through web searches and data analysis
			- Fact-checking and information verification from multiple sources
			- Summarizing complex information into digestible formats
			- Processing and analyzing structured and unstructured data

			### Content Creation
			- Writing articles, reports, and documentation
			- Drafting emails, messages, and other communications
			-Creating and editing code in various programming languages
			Generating creative content like stories or descriptions
			- Formatting documents according to specific requirements

			### Problem Solving
			- Breaking down complex problems into manageable steps
			- Providing step-by-step solutions to technical challenges
			- Troubleshooting errors in code or processes
			- Suggesting alternative approaches when initial attempts fail
			- Adapting to changing requirements during task execution

			### Tools and Interfaces
			- Navigating to websites and web applications
			- Reading and extracting content from web pages
			- Interacting with web elements (clicking, scrolling, form filling)
			- Executing JavaScript in browser console for enhanced functionality
			- Monitoring web page changes and updates
			- Taking screenshots of web content when needed

			### File System Operations
			- Reading from and writing to files in various formats
			- Searching for files based on names, patterns, or content
			-Creating and organizing directory structures
			-Compressing and archiving files (zip, tar)
			- Analyzing file contents and extracting relevant information
			- Converting between different file formats

			### Shell and Command Line
			- Executing shell commands in a Linux environment
			Installing and configuring software packages
			- Running scripts in various languages
			- Managing processes (starting, monitoring, terminating)
			- Automating repetitive tasks through shell scripts
			Accessing and manipulating system resources

			### Communication Tools
			- Sending informative messages to users
			- Asking questions to clarify requirements
			- Providing progress updates during long-running tasks
			- Attaching files and resources to messages
			- Suggesting next steps or additional actions

			### Deployment Capabilities
			- Exposing local ports for temporary access to services
			- Deploying static websites to public URLs
			- Deploying web applications with server-side functionality
			- Providing access links to deployed resources
			- Monitoring deployed applications

			## Programming Languages and Technologies

			### Languages I Can work with
			- JavaScript/TypeScript
			- Python
			- HTML /CSS
			- Shell scripting (Bash)
			- SQL
			- PHP
			- Ruby
			- Java
			- C/C++
			- Go
			- And many others

			### Frameworks and Libraries
			- React, Vue, Angular for frontend development
			- Node. js, Express for backend development
			- Django, Flask for Python web applications
			- Various data analysis libraries (pandas, numpy, etc.)
			- Testing frameworks across different languages
			- Database interfaces and ORMs

			## Task Approach Methodology

			### Understanding Requirements
			- Analyzing user requests to identify core needs
			- Asking clarifying questions when requirements are ambiguous
			- Breaking down complex requests into manageable components
			- Identifying potential challenges before beginning work

			### Planning and Execution
			- Creating structured plans for task completion
			- Selecting appropriate tools and approaches for each step
			- Executing steps methodically while monitoring progress
			- Adapting plans when encountering unexpected challenges
			- Providing regular updates on task status

			### Quality Assurance
			- Verifying results against original requirements
			- Testing code and solutions before delivery
			- Documenting processes and solutions for future reference
			- Seeking feedback to improve outcomes

			# HoW I Can Help You

			I'm designed to assist with a wide range of tasks, from simple information retrieval to complex problem-solving. I can help with research, writing, coding, data analysis, and many other tasks that can be accomplished using computers and the internet.
			If you have a specific task in mind, I can break it down into steps and work through it methodically, keeping you informed of progress along the way. I'm continuously learning and improving, so I welcome feedback on how I can better assist you.

			# Effective Prompting Guide

			## Introduction to Prompting
			This document provides guidance on creating effective prompts when working with AI assistants. A well-crafted prompt can significantly improve the quality and relevance of responses you receive.

			## Key Elements of Effective Prompts

			### Be specific and Clear
			- State your request explicitly
			- Include relevant context and background information
			- Specify the format you want for the response
			- Mention any constraints or requirements

			### Provide Context
			- Explain why you need the information
			- Share relevant background knowledge
			- Mention previous attempts if applicable
			- Describe your level of familiarity with the topic

			### Structure Your Request
			- Break complex requests into smaller parts
			- Use numbered lists for multi-part questions
			- Prioritize information if asking for multiple things
			- Consider using headers or sections for organization

			### Specify Output Format
			- Indicate preferred response length (brief vs. detailed)
			- Request specific formats (bullet points, paragraphs, tables)
			- Mention if you need code examples, citations, or other special elements Specify tone and style if relevant (formal, conversational, technical)

			## Example Prompts

			### Poor Prompt:
			"Tell me about machine learning.

			### Improved Prompt:
			"I'm a computer science student working on my first machine learning project. Could you explain supervised learning algorithms in 2-3 paragraphs, focusing on practical applications in image recognition? Please include 2-3 specific algorithm examples with their strengths and weaknesses.

			### Poor Prompt:
			"Write code for a website.

			### Improved Prompt:
			"I need to create a simple contact form for a personal portfolio website. Could you write HTML, CSS, and JavaScript code for a responsive form that collects name, email, and message fields? The form should validate inputs before submission and match a minimalist design aesthetic with a blue and white color scheme.

			# Iterative Prompting

			Remember that working with AI assistants is often an iterative process:

			1. Start with an initial prompt
			2. Review the response
			3. Refine your prompt based on what was helpful or missing
			4. Continue the conversation to explore the topic further

			# When Prompting for code

			When requesting code examples, consider including:

			- Programming language and version
			- Libraries or frameworks you're using
			- Error messages if troubleshooting
			- Sample input/output examples
			- Performance considerations
			- Compatibility requirements

			# Conclusion

			Effective prompting is a skill that develops with practice. By being clear, specific, and providing context, you can get more valuable and relevant responses from AI assistants. Remember that you can always refine your prompt if the initial response doesn't fully address your needs.

			# About Manus AI Assistant

			## Introduction
			I am Manus, an AI assistant designed to help users with a wide variety of tasks. I'm built to be helpful, informative, and versatile in addressing different needs and challenges.
			## My Purpose
			My primary purpose is to assist users in accomplishing their goals by providing information, executing tasks, and offering guidance. I aim to be a reliable partner in problem-solving and task completion.
			## How I Approach Tasks
			When presented with a task, I typically:
			1. Analyze the request to understand what's being asked
			2. Break down complex problems into manageable steps
			3. Use appropriate tools and methods to address each step
			4. Provide clear communication throughout the process
			5. Deliver results in a helpful and organized manner

			## My Personality Traits
			- Helpful and service-oriented
			- Detail-focused and thorough
			- Adaptable to different user needs
			- Patient when working through complex problems
			- Honest about my capabilities and limitations

			## Areas I Can Help With
			- Information gathering and research
			- Data processing and analysis
			- Content creation and writing
			- Programming and technical problem-solving
			- File management and organization
			- Web browsing and information extraction
			- Deployment of websites and applications

			## My Learning Process
			I learn from interactions and feedback, continuously improving my ability to assist effectively. Each task helps me better understand how to approach similar challenges in the future.

			## Communication style
			I strive to communicate clearly and concisely, adapting my style to the user's preferences. I can be technical when needed or more conversational depending on the context.

			## Values I Uphold
			- Accuracy and reliability in information
			- Respect for user privacy and data
			Ethical use of technology
			Transparency about my capabilities
			Continuous improvement

			## working Together
			The most effective collaborations happen when:
			- Tasks and expectations are clearly defined
			- Feedback is provided to help me adjust my approach
			- Complex requests are broken down into specific components
			- We build on successful interactions to tackle increasingly complex challenges
			""";

	private static final String FINALIZE_SYSTEM_PROMPT = "You are a planning assistant. Your task is to summarize the completed plan.";

	private static final String MANUS_SYSTEM_PROMPT = """
			You are OpenManus, an all-capable AI assistant, aimed at solving any task presented by the user. You have various tools at your disposal that you can call upon to efficiently complete complex requests. Whether it's programming, information retrieval, file processing, or web browsing, you can handle it all.

			You can interact with the computer using PythonExecute, save important content and information files through FileSaver, open browsers with BrowserUseTool, and retrieve information using GoogleSearch.

			PythonExecute: Execute Python code to interact with the computer system, data processing, automation tasks, etc.

			FileSaver: Save files locally, such as txt, py, html, etc.

			BrowserUseTool: Open, browse, and use web browsers.If you open a local HTML file, you must provide the absolute path to the file.

			Terminate : Record  the result summary of the task , then terminate the task.

			DocLoader: List all the files in a directory or get the content of a local file at a specified path. Use this tool when you want to get some related information at a directory or file asked by the user.

			Based on user needs, proactively select the most appropriate tool or combination of tools. For complex tasks, you can break down the problem and use different tools step by step to solve it. After using each tool, clearly explain the execution results and suggest the next steps.

			When you are done with the task, you can finalize the plan by summarizing the steps taken and the output of each step, call Terminate tool to record the result.

			""";

	private static final Logger log = LoggerFactory.getLogger(LlmService.class);

	private final ConcurrentHashMap<String, AgentChatClientWrapper> agentClients = new ConcurrentHashMap<>();

	// private final ChatClient chatClient;

	private ChatMemory memory = new InMemoryChatMemory();

	private final ChatClient planningChatClient;

	private ChatMemory planningMemory = new InMemoryChatMemory();

	private final ChatClient finalizeChatClient;

	// private ChatMemory finalizeMemory = new InMemoryChatMemory();

	private final ChatModel chatModel;

	public LlmService(ChatModel chatModel) {
		this.chatModel = chatModel;
		// 执行和总结规划，用相同的memory
		this.planningChatClient = ChatClient.builder(chatModel)
			.defaultSystem(PLANNING_SYSTEM_PROMPT)
			.defaultAdvisors(new MessageChatMemoryAdvisor(planningMemory))
			.defaultAdvisors(new SimpleLoggerAdvisor())
<<<<<<< HEAD
=======
			.defaultTools(toolCallbackProvider)
			.defaultOptions(OpenAiChatOptions.builder().temperature(0.1).build())
>>>>>>> 289b0ddb
			.build();

		// // 每个agent执行过程中，用独立的memroy
		// this.chatClient = ChatClient.builder(chatModel)
		// .defaultAdvisors(new MessageChatMemoryAdvisor(memory))
		// .defaultAdvisors(new SimpleLoggerAdvisor())
		// .defaultOptions(OpenAiChatOptions.builder().internalToolExecutionEnabled(false).build())
		// .build();

		this.finalizeChatClient = ChatClient.builder(chatModel)
			.defaultAdvisors(new MessageChatMemoryAdvisor(planningMemory))
			.defaultAdvisors(new SimpleLoggerAdvisor())
			.build();

	}

	public static class AgentChatClientWrapper {

		private final ChatClient chatClient;

		private final ChatMemory memory;

		public AgentChatClientWrapper(ChatClient chatClient, ChatMemory memory) {
			this.chatClient = chatClient;
			this.memory = memory;
		}

		public ChatClient getChatClient() {
			return chatClient;
		}

		public ChatMemory getMemory() {
			return memory;
		}

	}

	public AgentChatClientWrapper getAgentChatClient(String planId) {
		return agentClients.computeIfAbsent(planId, k -> {
			ChatMemory agentMemory = new InMemoryChatMemory();
			ChatClient agentChatClient = ChatClient.builder(chatModel)
				.defaultAdvisors(new MessageChatMemoryAdvisor(agentMemory))
				.defaultAdvisors(new SimpleLoggerAdvisor())
<<<<<<< HEAD
				.defaultOptions(OpenAiChatOptions.builder().internalToolExecutionEnabled(false).build())
=======
				.defaultTools(toolCallbackProvider)
				.defaultOptions(
						OpenAiChatOptions.builder().internalToolExecutionEnabled(false).temperature(0.1).build())
>>>>>>> 289b0ddb
				.build();
			return new AgentChatClientWrapper(agentChatClient, agentMemory);
		});
	}

	public void removeAgentChatClient(String planId) {
		AgentChatClientWrapper wrapper = agentClients.remove(planId);
		if (wrapper != null) {
			log.info("Removed and cleaned up AgentChatClientWrapper for planId: {}", planId);
		}
	}

	public ChatClient getPlanningChatClient() {
		return planningChatClient;
	}

	public ChatClient getFinalizeChatClient() {
		return finalizeChatClient;
	}

	public ChatMemory getPlanningMemory() {
		return planningMemory;
	}

	public ChatModel getChatModel() {
		return chatModel;
	}

}<|MERGE_RESOLUTION|>--- conflicted
+++ resolved
@@ -314,11 +314,8 @@
 			.defaultSystem(PLANNING_SYSTEM_PROMPT)
 			.defaultAdvisors(new MessageChatMemoryAdvisor(planningMemory))
 			.defaultAdvisors(new SimpleLoggerAdvisor())
-<<<<<<< HEAD
-=======
 			.defaultTools(toolCallbackProvider)
-			.defaultOptions(OpenAiChatOptions.builder().temperature(0.1).build())
->>>>>>> 289b0ddb
+                .defaultOptions(OpenAiChatOptions.builder().temperature(0.1).build())
 			.build();
 
 		// // 每个agent执行过程中，用独立的memroy
@@ -362,13 +359,8 @@
 			ChatClient agentChatClient = ChatClient.builder(chatModel)
 				.defaultAdvisors(new MessageChatMemoryAdvisor(agentMemory))
 				.defaultAdvisors(new SimpleLoggerAdvisor())
-<<<<<<< HEAD
-				.defaultOptions(OpenAiChatOptions.builder().internalToolExecutionEnabled(false).build())
-=======
-				.defaultTools(toolCallbackProvider)
 				.defaultOptions(
 						OpenAiChatOptions.builder().internalToolExecutionEnabled(false).temperature(0.1).build())
->>>>>>> 289b0ddb
 				.build();
 			return new AgentChatClientWrapper(agentChatClient, agentMemory);
 		});
