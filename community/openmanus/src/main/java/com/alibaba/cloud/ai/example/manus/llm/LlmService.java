--- conflicted
+++ resolved
@@ -184,37 +184,23 @@
 
 	private final ChatModel chatModel;
 
-<<<<<<< HEAD
-	private final ToolBuilder toolBuilder;
-
-	public LlmService(ChatModel chatModel, ToolBuilder toolBuilder) {
-=======
+
 	public LlmService(ChatModel chatModel, ToolCallbackProvider toolCallbackProvider) {
->>>>>>> 2c843544
 		this.chatModel = chatModel;
-		this.toolBuilder = toolBuilder;
 
 		this.planningChatClient = ChatClient.builder(chatModel)
 			.defaultSystem(PLANNING_SYSTEM_PROMPT)
 			.defaultAdvisors(new MessageChatMemoryAdvisor(planningMemory))
 			.defaultAdvisors(new SimpleLoggerAdvisor())
-<<<<<<< HEAD
-			.defaultTools(toolBuilder.getPlanningAgentToolCallbacks())
-=======
-			.defaultTools(ToolBuilder.getPlanningAgentToolCallbacks())
 			.defaultTools(toolCallbackProvider)
->>>>>>> 2c843544
 			.build();
 
 		this.chatClient = ChatClient.builder(chatModel)
 			.defaultSystem(MANUS_SYSTEM_PROMPT)
 			.defaultAdvisors(new MessageChatMemoryAdvisor(memory))
 			.defaultAdvisors(new SimpleLoggerAdvisor())
-<<<<<<< HEAD
-=======
 			.defaultTools(ToolBuilder.getManusAgentToolCalls())
 			.defaultTools(toolCallbackProvider)
->>>>>>> 2c843544
 			.defaultOptions(OpenAiChatOptions.builder().internalToolExecutionEnabled(false).build())
 			.build();
 
