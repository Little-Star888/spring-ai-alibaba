--- conflicted
+++ resolved
@@ -16,13 +16,9 @@
 
 	<modules>
 		<module>spring-ai-alibaba-mcp-nacos</module>
-<<<<<<< HEAD
         <module>spring-ai-alibaba-mcp-nacos-dynamic-server</module>
         <module>spring-ai-alibaba-mcp-nacos-common</module>
-    </modules>
-=======
 		<module>spring-ai-alibaba-mcp-nacos-client</module>
 	</modules>
 
->>>>>>> a6c2cc9e
 </project>